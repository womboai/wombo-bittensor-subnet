# The MIT License (MIT)
# Copyright © 2023 Yuma Rao

# Permission is hereby granted, free of charge, to any person obtaining a copy of this software and associated
# documentation files (the “Software”), to deal in the Software without restriction, including without limitation
# the rights to use, copy, modify, merge, publish, distribute, sublicense, and/or sell copies of the Software,
# and to permit persons to whom the Software is furnished to do so, subject to the following conditions:

# The above copyright notice and this permission notice shall be included in all copies or substantial portions of
# the Software.

# THE SOFTWARE IS PROVIDED “AS IS”, WITHOUT WARRANTY OF ANY KIND, EXPRESS OR IMPLIED, INCLUDING BUT NOT LIMITED TO
# THE WARRANTIES OF MERCHANTABILITY, FITNESS FOR A PARTICULAR PURPOSE AND NONINFRINGEMENT. IN NO EVENT SHALL
# THE AUTHORS OR COPYRIGHT HOLDERS BE LIABLE FOR ANY CLAIM, DAMAGES OR OTHER LIABILITY, WHETHER IN AN ACTION
# OF CONTRACT, TORT OR OTHERWISE, ARISING FROM, OUT OF OR IN CONNECTION WITH THE SOFTWARE OR THE USE OR OTHER
# DEALINGS IN THE SOFTWARE.

from abc import ABC, abstractmethod

import bittensor as bt
from redis.asyncio import Redis

from neuron.misc import ttl_get_block
from neuron.redis import parse_redis_uri
from neuron.select_endpoint import select_endpoint
# Sync calls set weights and also resyncs the metagraph.
from tensor.config import config


class BaseNeuron(ABC):
    """
    Base class for Bittensor miners. This class is abstract and should be inherited by a subclass. It contains the core logic for all neurons; validators and miners.

    In addition to creating a wallet, subtensor, and metagraph, this class also handles the synchronization of the network state via a basic checkpointing mechanism based on epoch length.
    """

    subtensor: bt.subtensor
    wallet: bt.wallet
    metagraph: bt.metagraph
    config: bt.config
    redis: Redis

    @classmethod
    @abstractmethod
    def check_config(cls, config: bt.config):
        ...

    @classmethod
    @abstractmethod
    def add_args(cls, parser):
        ...

    @property
    def block(self):
        return ttl_get_block(self.subtensor)

    def __init__(self):
        self.config = config(self.add_args)
        self.check_config(self.config)

        # Set up logging with the provided configuration and directory.
        bt.logging(config=self.config.logging, logging_dir=self.config.full_path)

        # If a gpu is required, set the device to cuda:N (e.g. cuda:0)
        self.device = self.config.neuron.device

        # Log the configuration for reference.
        bt.logging.info(self.config)

        # Build Bittensor objects
        # These are core Bittensor classes to interact with the network.
        bt.logging.info("Setting up bittensor objects.")

        # The wallet holds the cryptographic key pairs for the miner.
        self.wallet = bt.wallet(config=self.config)
        bt.logging.info(f"Wallet: {self.wallet}")

        # The subtensor is our connection to the Bittensor blockchain.
        self.subtensor = bt.subtensor(config=self.config)
        bt.logging.info(f"Subtensor: {self.subtensor}")

        # The metagraph holds the state of the network, letting us know about other validators and miners.
        self.metagraph = self.subtensor.metagraph(self.config.netuid)
        bt.logging.info(f"Metagraph: {self.metagraph}")

        # Check if the neuron is registered on the Bittensor network before proceeding further.
        self.check_registered()

        bt.logging.info(
            f"Running neuron on subnet: {self.config.netuid} with using network: {self.subtensor.chain_endpoint}"
        )

<<<<<<< HEAD
        self.log_dashboard_info()

    def log_dashboard_info(self):
        hotkey = self.wallet.hotkey.ss58_address
        uid = self.metagraph.hotkeys.index(hotkey)
        axon = self.metagraph.axons[uid]

        message = f"{hotkey}:{axon.ip}:{axon.port}:{uid}"
        signature = self.wallet.hotkey.sign(message).hex()

        if self.subtensor.network == "test":
            grafana_link = "https://test-bittensor.w.ai/d/bdi11ys29q5moe/miner-stats"
        else:
            grafana_link = "https://bittensor.w.ai/d/bdi11ys29q5moe/miner-stats"

        bt.logging.info(
            f"You can view your stats and metrics on the dashboard at {grafana_link}, "
            f"using the signature {signature}"
        )

    @abstractmethod
    async def resync_metagraph(self):
        ...

    async def sync(self):
        """
        Wrapper for synchronizing the state of the network for the given miner or validator.
        """
        # Ensure miner or validator hotkey is still registered on the network.
        self.check_registered()
=======
        self.is_whitelisted_endpoint = select_endpoint(
            self.config.is_hotkey_allowed_endpoint,
            self.config.subtensor.network,
            "https://dev-neuron-identifier.api.wombo.ai/api/is_hotkey_allowed",
            "https://neuron-identifier.api.wombo.ai/api/is_hotkey_allowed",
        )
>>>>>>> 7834f18d

        bt.logging.info(f"Connecting to redis at {self.config.neuron.redis_url}")

        self.redis = Redis(**parse_redis_uri(self.config.neuron.redis_url))

    def check_registered(self):
        # --- Check for registration.
        if not self.subtensor.is_hotkey_registered(
            netuid=self.config.netuid,
            hotkey_ss58=self.wallet.hotkey.ss58_address,
        ):
            bt.logging.error(
                f"Wallet: {self.wallet} is not registered on netuid {self.config.netuid}."
                f" Please register the hotkey using `btcli subnets register` before trying again"
            )
            exit()<|MERGE_RESOLUTION|>--- conflicted
+++ resolved
@@ -90,7 +90,17 @@
             f"Running neuron on subnet: {self.config.netuid} with using network: {self.subtensor.chain_endpoint}"
         )
 
-<<<<<<< HEAD
+        self.is_whitelisted_endpoint = select_endpoint(
+            self.config.is_hotkey_allowed_endpoint,
+            self.config.subtensor.network,
+            "https://dev-neuron-identifier.api.wombo.ai/api/is_hotkey_allowed",
+            "https://neuron-identifier.api.wombo.ai/api/is_hotkey_allowed",
+        )
+
+        bt.logging.info(f"Connecting to redis at {self.config.neuron.redis_url}")
+
+        self.redis = Redis(**parse_redis_uri(self.config.neuron.redis_url))
+
         self.log_dashboard_info()
 
     def log_dashboard_info(self):
@@ -115,25 +125,6 @@
     async def resync_metagraph(self):
         ...
 
-    async def sync(self):
-        """
-        Wrapper for synchronizing the state of the network for the given miner or validator.
-        """
-        # Ensure miner or validator hotkey is still registered on the network.
-        self.check_registered()
-=======
-        self.is_whitelisted_endpoint = select_endpoint(
-            self.config.is_hotkey_allowed_endpoint,
-            self.config.subtensor.network,
-            "https://dev-neuron-identifier.api.wombo.ai/api/is_hotkey_allowed",
-            "https://neuron-identifier.api.wombo.ai/api/is_hotkey_allowed",
-        )
->>>>>>> 7834f18d
-
-        bt.logging.info(f"Connecting to redis at {self.config.neuron.redis_url}")
-
-        self.redis = Redis(**parse_redis_uri(self.config.neuron.redis_url))
-
     def check_registered(self):
         # --- Check for registration.
         if not self.subtensor.is_hotkey_registered(
