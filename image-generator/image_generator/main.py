--- conflicted
+++ resolved
@@ -11,7 +11,7 @@
 from safetensors.torch import save as save_tensor
 
 from gpu_pipeline.pipeline import get_pipeline, SDXLPipelines, parse_input_parameters
-from image_generation_protocol.io_protocol import ImageGenerationInputs, ImageGenerationOutput
+from image_generation_protocol.io_protocol import ImageGenerationInputs
 from starlette.responses import Response
 
 
@@ -52,13 +52,12 @@
     gpu_semaphore, pipelines = get_pipeline()
 
     @app.post("/api/generate")
-<<<<<<< HEAD
     async def generate_image(input_parameters: Annotated[ImageGenerationInputs, Body()]) -> Response:
-        frames_tensor, images = await generate(gpu_semaphore, pipelines, input_parameters)
+        frames_bytes, images = await generate(gpu_semaphore, pipelines, input_parameters)
 
         multipart = MultipartEncoder(
             fields={
-                "frames": frames_tensor,
+                "frames": frames_bytes,
                 **{
                     f"image_{index}": image
                     for index, image in enumerate(images)
@@ -69,14 +68,6 @@
         return Response(
             multipart.to_string(),
             media_type=multipart.content_type,
-=======
-    async def generate_image(input_parameters: Annotated[ImageGenerationInputs, Body()]) -> ImageGenerationOutput:
-        frames_bytes, images = await generate(gpu_semaphore, pipelines, input_parameters)
-
-        return ImageGenerationOutput(
-            frames=frames_bytes,
-            images=images,
->>>>>>> d362084c
         )
 
     @app.get("/")
