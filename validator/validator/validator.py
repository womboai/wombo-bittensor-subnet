#  The MIT License (MIT)
#  Copyright © 2023 Yuma Rao
#  Copyright © 2024 WOMBO
#
#  Permission is hereby granted, free of charge, to any person obtaining a copy of this software and associated
#  documentation files (the “Software”), to deal in the Software without restriction, including without limitation
#  the rights to use, copy, modify, merge, publish, distribute, sublicense, and/or sell copies of the Software,
#  and to permit persons to whom the Software is furnished to do so, subject to the following conditions:
#
#  The above copyright notice and this permission notice shall be included in all copies or substantial portions of
#  the Software.
#
#  THE SOFTWARE IS PROVIDED “AS IS”, WITHOUT WARRANTY OF ANY KIND, EXPRESS OR IMPLIED, INCLUDING BUT NOT LIMITED TO
#  THE WARRANTIES OF MERCHANTABILITY, FITNESS FOR A PARTICULAR PURPOSE AND NONINFRINGEMENT. IN NO EVENT SHALL
#  THE AUTHORS OR COPYRIGHT HOLDERS BE LIABLE FOR ANY CLAIM, DAMAGES OR OTHER LIABILITY, WHETHER IN AN ACTION
#  OF CONTRACT, TORT OR OTHERWISE, ARISING FROM, OUT OF OR IN CONNECTION WITH THE SOFTWARE OR THE USE OR OTHER
#  DEALINGS IN THE SOFTWARE.

import asyncio
import copy
import os
import random
import traceback
from asyncio import Future, Lock
from typing import AsyncGenerator, Tuple

import bittensor as bt
import heapdict
import torch
from PIL.Image import Image
from aiohttp import ClientSession
from bittensor import AxonInfo, TerminalInfo
from diffusers.pipelines.stable_diffusion import StableDiffusionSafetyChecker
from torch import tensor, Tensor
from transformers import CLIPConfig, CLIPImageProcessor

from gpu_pipeline.pipeline import get_pipeline
from image_generation_protocol.io_protocol import ImageGenerationInputs
from neuron.neuron import BaseNeuron
from neuron_selector.uids import get_best_uids, sync_neuron_info, DEFAULT_NEURON_INFO, weighted_sample
from tensor.config import add_args, check_config
from tensor.protocol import ImageGenerationSynapse, ImageGenerationClientSynapse, NeuronInfoSynapse, \
    MinerGenerationOutput
from tensor.timeouts import CLIENT_REQUEST_TIMEOUT, AXON_REQUEST_TIMEOUT, KEEP_ALIVE_TIMEOUT
from validator.miner_metrics import MinerMetricManager, set_miner_metrics
from validator.reward import select_endpoint, reward
from validator.watermark import add_watermarks

RANDOM_VALIDATION_CHANCE = float(os.getenv("RANDOM_VALIDATION_CHANCE", str(0.25)))


def validator_forward_info(synapse: NeuronInfoSynapse):
    synapse.is_validator = True

    return synapse


class NoMinersAvailableException(Exception):
    def __init__(self, dendrite: TerminalInfo | None):
        super().__init__(f"No miners available for {dendrite} query")
        self.dendrite = dendrite


class GetMinerResponseException(Exception):
    def __init__(self, dendrites: list[TerminalInfo], axons: list[TerminalInfo]):
        super().__init__(f"Failed to query miners, axons: {axons}")

        self.dendrites = dendrites
        self.axons = axons


class BadImagesDetected(Exception):
    def __init__(self, inputs: ImageGenerationInputs, dendrite: TerminalInfo, axon: TerminalInfo):
        super().__init__(f"Bad/NSFW images have been detected for inputs: {inputs} with dendrite: {dendrite}")

        self.inputs = inputs
        self.dendrite = dendrite
        self.axon = axon


class Validator(BaseNeuron):
    """
    Your validator neuron class. You should use this class to define your validator's behavior. In particular, you should replace the forward function with your own logic.

    This class inherits from the BaseValidatorNeuron class, which in turn inherits from BaseNeuron. The BaseNeuron class takes care of routine tasks such as setting up wallet, subtensor, metagraph, logging directory, parsing config, etc. You can override any of the methods in BaseNeuron if you need to customize the behavior.

    This class provides reasonable default behavior for a validator such as keeping a moving average of the scores of the miners and using them to set weights at the end of each epoch. Additionally, the scores are reset for new hotkeys at the end of each epoch.
    """

    spec_version: int = 15
    neuron_info: dict[int, NeuronInfoSynapse]

    pending_requests_lock: Lock
    pending_request_futures: list[Future[None]]

    periodic_validation_queue_lock: Lock
    periodic_validation_queue: set[int]

    def __init__(self):
        super().__init__()

        # Save a copy of the hotkeys to local memory.
        self.hotkeys = copy.deepcopy(self.metagraph.hotkeys)

        # Dendrite lets us send messages to other nodes (axons) in the network.
        self.periodic_check_dendrite = bt.dendrite(wallet=self.wallet)
        self.forward_dendrite = bt.dendrite(wallet=self.wallet)
        bt.logging.info(f"Dendrite: {self.periodic_check_dendrite}")

        # Set up initial scoring weights for validation
        bt.logging.info("Building validation weights.")
        self.metric_manager = MinerMetricManager(self)

        self.step = 0

        self.uid = self.metagraph.hotkeys.index(self.wallet.hotkey.ss58_address)

        # Serve axon to enable external connections.
        self.serve_axon()

        self.miner_heap = heapdict.heapdict()

        self.axon.attach(forward_fn=validator_forward_info)

        self.axon.attach(
            forward_fn=self.forward_image,
            blacklist_fn=self.blacklist_image,
        )

        self.axon.fast_config.timeout_keep_alive = KEEP_ALIVE_TIMEOUT
        self.axon.fast_config.timeout_notify = AXON_REQUEST_TIMEOUT

        bt.logging.info(f"Axon created: {self.axon}")

        self.neuron_info = {}

        bt.logging.info("load_state()")
        self.load_state()

        self.pending_requests_lock = Lock()
        self.pending_request_futures = []

        self.periodic_validation_queue_lock = Lock()
        self.periodic_validation_queue = set()

        self.gpu_semaphore, self.pipeline = get_pipeline(self.device)
<<<<<<< HEAD
        self.image_processor = self.pipeline.feature_extractor or CLIPImageProcessor()
        self.safety_checker = StableDiffusionSafetyChecker(CLIPConfig()).to(self.device)
=======
>>>>>>> 8f7e5690

    @classmethod
    def check_config(cls, config: bt.config):
        check_config(config, "validator")

    def serve_axon(self):
        """Serve axon to enable external connections."""

        bt.logging.info("serving ip to chain...")
        try:
            self.axon = bt.axon(wallet=self.wallet, config=self.config)

            try:
                self.subtensor.serve_axon(
                    netuid=self.config.netuid,
                    axon=self.axon,
                )
            except Exception as e:
                bt.logging.error(f"Failed to serve Axon with exception: {e}")
                pass

        except Exception as e:
            bt.logging.error(
                f"Failed to create Axon initialize with exception: {e}"
            )
            pass

    @classmethod
    def add_args(cls, parser):
        add_args(parser, "cuda")

        parser.add_argument(
            "--validation_endpoint",
            type=str,
            help="The endpoint to call for validator scoring",
            default="",
        )

        parser.add_argument(
            "--is_hotkey_allowed_endpoint",
            type=str,
            help="The endpoint called when checking if the hotkey is accepted by validators",
            default="",
        )

        parser.add_argument(
            "--data_endpoint",
            type=str,
            help="The endpoint to send metrics to if enabled",
            default="",
        )

        parser.set_defaults(send_metrics=True)
        parser.add_argument(
            "--no_metrics",
            action="store_false",
            dest="send_metrics",
            help="Disables sending metrics.",
        )

        parser.add_argument(
            "--blacklist.hotkeys",
            action='append',
            help="The hotkeys to block when sending requests",
            default=[],
        )

        parser.add_argument(
            "--blacklist.coldkeys",
            action='append',
            help="The coldkeys to block when sending requests",
            default=["5DhPDjLR4YNAixDLNFNP2pTiCpkDQ5A5vm5fyQ3Q52rYcEaw"],
        )

        parser.add_argument(
            "--neuron.disable_set_weights",
            action="store_true",
            help="Disables setting weights.",
            default=False,
        )

        parser.add_argument(
            "--neuron.moving_average_alpha",
            type=float,
            help="Moving average alpha parameter, how much to add of the new observation.",
            default=0.5,
        )

    async def sync(self):
        await super().sync()

        try:
            if self.should_set_weights():
                self.set_weights()
        except Exception as _:
            bt.logging.error("Failed to set validator weights, ", traceback.format_exc())

        # Always save state.
        self.save_state()

        async with self.pending_requests_lock:
            remaining_futures = []
            for future in self.pending_request_futures:
                if not future.done():
                    remaining_futures.append(future)
                    continue
                try:
                    future.result()
                except Exception as e:
                    error_traceback = traceback.format_exc()
                    bt.logging.error(f"Error in validation coroutine: {e}\n{error_traceback}")

            self.pending_request_futures = remaining_futures

    def get_next_uid(self) -> tuple[int, str]:
        miners = {
            self.metagraph.axons[uid].hotkey: uid
            for uid in range(self.metagraph.n.item())
            if self.metagraph.axons[uid].is_serving
        }

        infos = {
            uid: self.neuron_info.get(uid, DEFAULT_NEURON_INFO)
            for uid in miners.values()
        }

        bt.logging.info(f"Neuron info found: {infos}")

        invalid_miner_list = [
            hotkey
            for hotkey, uid in miners.items()
            if infos[uid].is_validator is not False
        ]

        for hotkey in invalid_miner_list:
            miners.pop(hotkey)

        for hotkey in miners.keys():
            # Push new miners to the start of the queue to give them a base score
            if hotkey not in self.miner_heap:
                self.miner_heap[hotkey] = 0

        disconnected_miner_list = [
            hotkey
            for hotkey in self.miner_heap.keys()
            if hotkey not in miners.keys()
        ]

        for hotkey in disconnected_miner_list:
            self.miner_heap.pop(hotkey)

        last_block = max(self.miner_heap.values())

        weighted_choices = [(last_block - block, hotkey) for hotkey, block in self.miner_heap.items()]

        if sum([block for block, _ in weighted_choices]) > 0:
            hotkey = weighted_sample(weighted_choices, k=1)[0]
        else:
            hotkey = random.choice(list(self.miner_heap.keys()))

        self.miner_heap.pop(hotkey)

        return miners[hotkey], hotkey

    async def check_next_miner(self):
        """
        Validator forward pass, called by the validator every time step. Consists of:
        - Generating the query
        - Querying the network miners
        - Getting the responses
        - Rewarding the miners based on their responses
        - Updating the scores
        """

        if self.step % 2 == 0:
            async with self.periodic_validation_queue_lock:
                if len(self.periodic_validation_queue):
                    hotkey = None
                    miner_uid = self.periodic_validation_queue.pop()
                else:
                    miner_uid, hotkey = self.get_next_uid()
        else:
            miner_uid, hotkey = self.get_next_uid()

            async with self.periodic_validation_queue_lock:
                if miner_uid in self.periodic_validation_queue:
                    self.periodic_validation_queue.remove(miner_uid)

        await set_miner_metrics(
            self,
            miner_uid,
        )

        if hotkey:
            # Checked miners(with base scores) are pushed to the end of the queue
            # to leave room for ones that have not been checked in a while
            self.miner_heap[hotkey] = self.block

    async def run(self):
        """
        Initiates and manages the main loop for the miner on the Bittensor network. The main loop handles graceful shutdown on keyboard interrupts and logs unforeseen errors.

        This function performs the following primary tasks:
        1. Check for registration on the Bittensor network.
        2. Continuously forwards queries to the miners on the network, rewarding their responses and updating the scores accordingly.
        3. Periodically resynchronizes with the chain; updating the metagraph with the latest network state and setting weights.

        The essence of the validator's operations is in the forward function, which is called every step. The forward function is responsible for querying the network and scoring the responses.

        Note:
            - The function leverages the global configurations set during the initialization of the miner.
            - The miner's axon serves as its interface to the Bittensor network, handling incoming and outgoing requests.

        Raises:
            KeyboardInterrupt: If the miner is stopped by a manual interruption.
            Exception: For unforeseen errors during the miner's operation, which are logged for diagnosis.
        """

        await sync_neuron_info(self, self.periodic_check_dendrite)

        self.axon.start()

        bt.logging.info(
            f"Running validator {self.axon} on network: {self.config.subtensor.chain_endpoint} with netuid: {self.config.netuid}"
        )

        bt.logging.info(f"Validator starting at block: {self.block}")

        # This loop maintains the validator's operations until intentionally stopped.
        try:
            while True:
                bt.logging.info(f"step({self.step}) block({self.block})")

                try:
                    await sync_neuron_info(self, self.periodic_check_dendrite)

                    await self.check_next_miner()

                    # Sync metagraph and potentially set weights.
                    await self.sync()

                    self.step += 1
                except Exception as _:
                    bt.logging.error("Failed to forward to miners, ", traceback.format_exc())

        # If someone intentionally stops the validator, it'll safely terminate operations.
        except KeyboardInterrupt:
            self.axon.stop()
            bt.logging.success("Validator killed by keyboard interrupt.")
            exit()

        # In case of unforeseen errors, the validator will log the error and continue operations.
        except Exception as err:
            bt.logging.error("Error during validation", str(err))
            bt.logging.debug(
                traceback.print_exception(type(err), err, err.__traceback__)
            )

    def set_weights(self):
        """
        Sets the validator weights to the metagraph hotkeys based on the scores it has received from the miners. The weights determine the trust and incentive level the validator assigns to miner nodes on the network.
        """

        metrics = [self.metric_manager[uid] for uid in range(self.metagraph.n.item())]

        scores = tensor([
            miner_metrics.get_weight() if miner_metrics else 0.0
            for miner_metrics in metrics
        ])

        # Check if self.scores contains any NaN values and log a warning if it does.
        if torch.isnan(scores).any():
            bt.logging.warning(
                f"Scores contain NaN values. This may be due to a lack of responses from miners, or a bug in your reward functions."
            )

        # Calculate the average reward for each uid across non-zero values.
        # Replace any NaN values with 0.
        raw_weights = torch.nn.functional.normalize(
            scores, p=1, dim=0
        )

        bt.logging.debug("raw_weights", raw_weights)
        bt.logging.debug("raw_weight_uids", self.metagraph.uids.to("cpu"))
        # Process the raw weights to final_weights via subtensor limitations.
        (
            processed_weight_uids,
            processed_weights,
        ) = bt.utils.weight_utils.process_weights_for_netuid(
            uids=self.metagraph.uids.to("cpu"),
            weights=raw_weights.to("cpu"),
            netuid=self.config.netuid,
            subtensor=self.subtensor,
            metagraph=self.metagraph,
        )
        bt.logging.debug("processed_weights", processed_weights)
        bt.logging.debug("processed_weight_uids", processed_weight_uids)

        # Convert to uint16 weights and uids.
        (
            uint_uids,
            uint_weights,
        ) = bt.utils.weight_utils.convert_weights_and_uids_for_emit(
            uids=processed_weight_uids, weights=processed_weights
        )
        bt.logging.debug("uint_weights", uint_weights)
        bt.logging.debug("uint_uids", uint_uids)

        # Set the weights on chain via our subtensor connection.
        result, message = self.subtensor.set_weights(
            wallet=self.wallet,
            netuid=self.config.netuid,
            uids=uint_uids,
            weights=uint_weights,
            wait_for_finalization=False,
            wait_for_inclusion=False,
            version_key=self.spec_version,
        )

        if result:
            bt.logging.info(f"set_weights on chain successfully! {message}")
        else:
            bt.logging.error(f"set_weights failed. {message}")

    async def resync_metagraph(self):
        """Resyncs the metagraph and updates the hotkeys and moving averages based on the new metagraph."""
        bt.logging.info("resync_metagraph()")

        # Copies state of metagraph before syncing.
        previous_metagraph = copy.deepcopy(self.metagraph)

        # Sync the metagraph.
        self.metagraph.sync(subtensor=self.subtensor)

        # Check if the metagraph axon info has changed.
        if previous_metagraph.axons == self.metagraph.axons:
            return

        bt.logging.info(
            "Metagraph updated, re-syncing hotkeys, dendrite pool and moving averages"
        )

        # Zero out all hotkeys that have been replaced.
        for uid, hotkey in enumerate(self.hotkeys):
            if hotkey != self.metagraph.hotkeys[uid]:
                # hotkey has been replaced
                self.metric_manager.reset(uid)

        # Check to see if the metagraph has changed size.
        # If so, we need to add new hotkeys and moving averages.
        if len(self.hotkeys) < len(self.metagraph.hotkeys):
            self.metric_manager.resize()

        # Update the hotkeys.
        self.hotkeys = copy.deepcopy(self.metagraph.hotkeys)

    def should_sync_metagraph(self):
        """
        Check if enough epoch blocks have elapsed since the last checkpoint to sync.
        """
        return (
            self.block - self.metagraph.last_update[self.uid]
        ) > self.config.neuron.epoch_length

    def should_set_weights(self) -> bool:
        # Don't set weights on initialization.
        if self.step == 0:
            return False

        # Check if enough epoch blocks have elapsed since the last epoch.
        if self.config.neuron.disable_set_weights:
            return False

        # Define appropriate logic for when set weights.
        return (
                self.block - self.metagraph.last_update[self.uid]
        ) > self.config.neuron.epoch_length

    def save_state(self):
        """Saves the state of the validator to a file."""
        bt.logging.info("Saving validator state.")

        # Save the state of the validator to file.
        torch.save(
            {
                "step": self.step,
                "miner_data": self.metric_manager.miner_data,
                "hotkeys": self.hotkeys,
                "miner_heap": self.miner_heap,
            },
            self.config.neuron.full_path + "/state.pt",
        )

    def load_state(self):
        """Loads the state of the validator from a file."""
        bt.logging.info("Loading validator state.")

        path = self.config.neuron.full_path + "/state.pt"

        if not os.path.isfile(path):
            return

        # Load the state of the validator from file.
        state = torch.load(path)
        self.step = state["step"]
        self.metric_manager.load_data(state.get("miner_data", self.metric_manager.miner_data))
        self.hotkeys = state["hotkeys"]
        self.miner_heap = state.get("miner_heap", self.miner_heap)

    async def get_forward_responses(
        self,
        axons: list[AxonInfo],
        synapse: ImageGenerationSynapse,
    ) -> AsyncGenerator[ImageGenerationSynapse, None]:
        responses = asyncio.as_completed([
            self.forward_dendrite(
                axons=axon,
                synapse=synapse,
                deserialize=False,
                timeout=CLIENT_REQUEST_TIMEOUT,
            )
            for axon in axons
        ])

        for response in responses:
            yield await response

    async def validate_user_request_responses(
        self,
        inputs: ImageGenerationInputs,
        finished_response: ImageGenerationSynapse,
        miner_uids: Tensor,
        axons: list[AxonInfo],
        bad_responses: list[tuple[ImageGenerationSynapse, float | None]],
        response_generator: AsyncGenerator[ImageGenerationSynapse, None],
    ):
        axon_uids = {
            axon.hotkey: uid.item()
            for uid, axon in zip(miner_uids, axons)
        }

        working_miner_uids: list[int] = [axon_uids[finished_response.axon.hotkey]]
        finished_responses: list[ImageGenerationSynapse] = [finished_response]

        async for response in response_generator:
            if not response.output:
                bad_responses.append((response, None))
                continue

            similarity_score = await self.score_output(inputs, response)

            if similarity_score < 0.85:
                bad_responses.append((response, similarity_score))
                continue

            working_miner_uids.append(axon_uids[response.axon.hotkey])
            finished_responses.append(response)

        if len(bad_responses):
            bad_axons = [(response.axon, similarity_score) for response, similarity_score in bad_responses]
            bad_dendrites = [response.dendrite for response, _ in bad_responses]
            bad_miner_uids = [(axon_uids[axon.hotkey], similarity_score) for axon, similarity_score in bad_axons]

            # Some failed to response, punish them
            await asyncio.gather(*[
                self.metric_manager.failed_user_request(uid, similarity_score)
                for uid, similarity_score in bad_miner_uids
            ])

            async with self.periodic_validation_queue_lock:
                self.periodic_validation_queue.update({uid for uid, _ in bad_miner_uids})

            bt.logging.error(f"Failed to query some miners with {inputs} for axons {bad_axons}, {bad_dendrites}")

        async def rank_response(uid: int, uid_response: ImageGenerationSynapse):
            score = await self.score_output(inputs, uid_response)
            await self.metric_manager.successful_user_request(uid, score)

        # Some failed to response, punish them
        await asyncio.gather(*[
            rank_response(uid, response)
            for response, uid in zip(finished_responses, working_miner_uids)
        ])

        if (os.urandom(1)[0] / 255) >= RANDOM_VALIDATION_CHANCE:
            return

        async with self.periodic_validation_queue_lock:
            self.periodic_validation_queue.update({uid for uid in working_miner_uids})

    def score_output(self, inputs: ImageGenerationInputs, response: ImageGenerationSynapse):
        return reward(
            self.gpu_semaphore,
            self.pipeline,
            inputs,
            response,
        )

    def is_unsafe_image(self, image: Image) -> bool:
        safety_checker_input = self.image_processor(image, return_tensors="pt").to(self.device)

        _, has_nsfw_concept = self.safety_checker(
            images=[image],
            clip_input=safety_checker_input.pixel_values.to(torch.float16),
        )

        return has_nsfw_concept[0]

    async def forward_image(self, synapse: ImageGenerationClientSynapse) -> ImageGenerationClientSynapse:
        miner_uids = (
            get_best_uids(
                self.config.blacklist,
                self.metagraph,
                self.neuron_info,
                (self.metric_manager.miner_data.generation_counts / self.metric_manager.miner_data.generation_times).nan_to_num(0.0),
                lambda _, info: info.is_validator is False,
            )
            if synapse.miner_uid is None
            else tensor([synapse.miner_uid])
        )

        if not len(miner_uids):
            raise NoMinersAvailableException(synapse.dendrite)

        axons = [self.metagraph.axons[uid] for uid in miner_uids]

        response_generator = self.get_forward_responses(
            axons,
            ImageGenerationSynapse(inputs=synapse.inputs),
        )

        bad_responses: list[tuple[ImageGenerationSynapse, float | None]] = []

        axon_uids = {
            axon.hotkey: uid.item()
            for uid, axon in zip(miner_uids, axons)
        }

        async for response in response_generator:
            if not response.output:
                bad_responses.append((response, None))
                continue

            similarity_score = await self.score_output(synapse.inputs, response)

            if similarity_score < 0.85:
                bad_responses.append((response, similarity_score))
                continue

            synapse.output = MinerGenerationOutput(
                images=response.output.images,
                process_time=response.dendrite.process_time,
                miner_uid=axon_uids[response.axon.hotkey],
                miner_hotkey=response.axon.hotkey,
            )

            images = synapse.deserialize()

            if any([self.is_unsafe_image(image) for image in images]):
                raise BadImagesDetected(synapse.inputs, response.dendrite, response.axon)

            if synapse.watermark:
                synapse.output.images = add_watermarks(images)

            validation_coroutine = self.validate_user_request_responses(
                synapse.inputs,
                response,
                miner_uids,
                axons,
                bad_responses,
                response_generator,
            )

            async with self.pending_requests_lock:
                self.pending_request_futures.append(asyncio.ensure_future(validation_coroutine))

            return synapse

        bad_axons = [(response.axon, similarity_score) for response, similarity_score in bad_responses]
        bad_dendrites = [response.dendrite for response, _ in bad_responses]
        bad_miner_uids = [(axon_uids[axon.hotkey], similarity_score) for axon, similarity_score in bad_axons]

        # All failed to response, punish them
        await asyncio.gather(*[
            self.metric_manager.failed_user_request(uid, similarity_score)
            for uid, similarity_score in bad_miner_uids
        ])

        raise GetMinerResponseException(bad_dendrites, [axon for axon, _ in bad_axons])

    async def blacklist_image(self, synapse: ImageGenerationClientSynapse) -> Tuple[bool, str]:
        is_hotkey_allowed_endpoint = select_endpoint(
            self.config.is_hotkey_allowed_endpoint,
            self.config.subtensor.network,
            "https://dev-neuron-identifier.api.wombo.ai/api/is_hotkey_allowed",
            "https://neuron-identifier.api.wombo.ai/api/is_hotkey_allowed",
        )

        async with ClientSession() as session:
            response = await session.get(
                f"{is_hotkey_allowed_endpoint}?hotkey={synapse.dendrite.hotkey}",
                headers={"Content-Type": "application/json"},
            )

            response.raise_for_status()

            is_hotkey_allowed = await response.json()

        if not is_hotkey_allowed:
            # Ignore requests from unrecognized entities.
            bt.logging.trace(
                f"Blacklisting unrecognized hotkey {synapse.dendrite.hotkey}"
            )
            return True, "Unrecognized hotkey"

        bt.logging.trace(
            f"Not Blacklisting recognized hotkey {synapse.dendrite.hotkey}"
        )

        return False, "Hotkey recognized!"<|MERGE_RESOLUTION|>--- conflicted
+++ resolved
@@ -144,11 +144,8 @@
         self.periodic_validation_queue = set()
 
         self.gpu_semaphore, self.pipeline = get_pipeline(self.device)
-<<<<<<< HEAD
         self.image_processor = self.pipeline.feature_extractor or CLIPImageProcessor()
         self.safety_checker = StableDiffusionSafetyChecker(CLIPConfig()).to(self.device)
-=======
->>>>>>> 8f7e5690
 
     @classmethod
     def check_config(cls, config: bt.config):
