--- conflicted
+++ resolved
@@ -25,6 +25,7 @@
 from typing import cast, Tuple
 
 import bittensor as bt
+from aiohttp import ClientSession
 from bittensor import SynapseDendriteNoneException
 from substrateinterface import Keypair
 
@@ -91,6 +92,8 @@
 
         self.gpu_semaphore = Semaphore(concurrency)
 
+        self.image_generator_session = None
+
     @classmethod
     def check_config(cls, config: bt.config):
         check_config(config, "miner")
@@ -181,42 +184,7 @@
         self,
         synapse: ImageGenerationSynapse,
     ) -> ImageGenerationSynapse:
-<<<<<<< HEAD
         frames, images = await generate(self.gpu_semaphore, self.pipeline, synapse.inputs)
-=======
-        async with self.image_generator_session.post(
-            self.config.generation_endpoint,
-            json=synapse.inputs.dict(),
-        ) as response:
-            response.raise_for_status()
-
-            reader = MultipartReader.from_response(response)
-
-            frames_tensor: bytes | None = None
-            images: list[bytes] = []
-
-            while True:
-                part = cast(BodyPartReader, await reader.next())
-
-                if part is None:
-                    break
-
-                name = part.name
-
-                if not name:
-                    continue
-
-                if name == "frames":
-                    frames_tensor = await part.read(decode=True)
-                elif name.startswith("image_"):
-                    index = int(name[len("image_"):])
-
-                    while len(images) <= index:
-                        # This is assuming that it will be overridden when the actual index is found
-                        images.append(b"")
-
-                    images[index] = base64.b64encode(await part.read(decode=True))
->>>>>>> e518c605
 
         synapse.output = ImageGenerationOutput(
             frames=base64.b64encode(frames),
